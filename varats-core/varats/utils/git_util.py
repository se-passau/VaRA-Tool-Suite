"""Utility module for handling git repos."""

import os
import re
import typing as tp
from enum import Enum
from pathlib import Path

import pygit2
from benchbuild.utils.cmd import git
from plumbum import local

from varats.project.project_util import (
    get_local_project_git,
    get_primary_project_source,
)

################################################################################
# Git interaction helpers


def get_current_branch(repo_folder: tp.Optional[Path] = None) -> str:
    """
    Get the current branch of a repository, e.g., HEAD.

    Args:
        repo_folder: where the git repository is located

    Returns: branch name
    """
    if repo_folder is None or repo_folder == Path(''):
        return tp.cast(str, git("rev-parse", "--abbrev-ref", "HEAD").strip())

    with local.cwd(repo_folder):
        return tp.cast(str, git("rev-parse", "--abbrev-ref", "HEAD").strip())


################################################################################
# Git interaction classes


class ChurnConfig():
    """
    The churn config allows the user to change how code churn is calculated.

    Churn is by default calulcated considering all files in a repository. Users
    can select a specific set of file extensions to only be considered in the
    code churn, e.g., by selecting `h` and `c` only C related files will be used
    to compute the code churn.
    """

    class Language(Enum):
        """Enum for different languages that can be used to filter code
        churn."""
        value: tp.Set[str]

        C = {"h", "c"}
        CPP = {"h", "hxx", "hpp", "cxx", "cpp"}

    def __init__(self) -> None:
        self.__enabled_languages: tp.List[ChurnConfig.Language] = []

    @staticmethod
    def create_default_config() -> 'ChurnConfig':
        """Create a default configuration that includes all files in the code
        churn, e.g., enabling all languages/file extensions."""
        return ChurnConfig()

    @staticmethod
    def create_c_language_config() -> 'ChurnConfig':
        """Create a config that only allows C related files, e.g., headers and
        source files."""
        config = ChurnConfig()
        config.enable_language(ChurnConfig.Language.C)
        return config

    @staticmethod
    def create_c_style_languages_config() -> 'ChurnConfig':
        """Create a config that allows all files related to C-style languages,
        i.e., C/CPP."""
        config = ChurnConfig.create_c_language_config()
        config.enable_language(ChurnConfig.Language.CPP)
        return config

    @staticmethod
    def init_as_default_if_none(
        config: tp.Optional['ChurnConfig']
    ) -> 'ChurnConfig':
        """
        Returns a default initialized config or the passed one.

        Args:
            config: possibly initialized config

        Returns:
            passed `config` or a default initialized one
        """
        if config is None:
            return ChurnConfig.create_default_config()
        return config

    @property
    def include_everything(self) -> bool:
        """
        Checks if all files should be considered in the code churn.

        Returns:
            True, if no specific language is enabled
        """
        return not bool(self.__enabled_languages)

    @property
    def enabled_languages(self) -> tp.List['ChurnConfig.Language']:
        """Returns a list of specifically enabled languages."""
        return self.__enabled_languages

    def is_enabled(self, file_extension: str) -> bool:
        """
        Checks if a file_extension is enabled.

        Args:
            file_extension: extension of a file, e.g., `h` for foo.h

        Returns:
            True, if the extension is currently enabled in the config
        """
        for lang in self.enabled_languages:
            if file_extension in lang.value:
                return True
        return False

    def is_language_enabled(self, language: 'ChurnConfig.Language') -> bool:
        """
        Checks if a language is enabled.

        Args:
            language: language to check

        Returns:
            True, if the language was enabled
        """
        return language in self.enabled_languages

    def enable_language(self, language: 'ChurnConfig.Language') -> None:
        """Enable `language` in the config."""
        self.__enabled_languages.append(language)

    def disable_language(self, language: 'ChurnConfig.Language') -> None:
        """Disable `language` in the config."""
        self.__enabled_languages.remove(language)

    def get_extensions_repr(self,
                            prefix: str = "",
                            suffix: str = "") -> tp.List[str]:
        """
        Returns a list that contains all file extensions from all enabled
        languages extended with the passed pre-/suffix.

        Args:
            prefix: prefix adding to the strings head
            suffix: suffix adding to the strings tail

        Returns:
            list of modified string file extensions
        """
        extensions_list: tp.List[str] = []

        for ext in sorted({
            ext for lang in self.enabled_languages for ext in lang.value
        }):
            ext = prefix + ext + suffix
            extensions_list.append(ext)

        return extensions_list

    def get_modified_file_extensions(self,
                                     prefix: str = "",
                                     suffix: str = "") -> tp.List[str]:
        """
        Args:
            prefix: prefix adding to the strings head
            suffix: suffix adding to the strings tail

        Returns:
            list of modified string file extensions
        """

        extensions_list: tp.List[str] = []

        for ext in sorted({
            ext for lang in self.enabled_languages for ext in lang.value
        }):
            ext = prefix + ext + suffix
            extensions_list.append(ext)

        return extensions_list


CommitLookupTy = tp.Callable[[str, str], pygit2.Commit]


def create_commit_lookup_helper(project_name: str) -> CommitLookupTy:
    """
    Creates a commit lookup function for project repositories.

    Args:
        project_name: name of the given benchbuild project

    Returns:
        a Callable that maps a commit hash and repository name to the
        corresponding commit.
    """

    # Only used when no git_name is provided
    primary_project_repo = get_local_project_git(project_name)
    primary_source_name = os.path.basename(
        get_primary_project_source(project_name).local
    )
    repos: tp.Dict[str, pygit2.Repository] = {}

    # Maps hash to commit within corresponding git_name
    cache_dict: tp.Dict[str, tp.Dict[str, pygit2.Commit]] = {}

    def get_commit(
        c_hash: str, git_name: tp.Optional[str] = None
    ) -> pygit2.Commit:
        """
        Gets the commit from a given commit hash within its corresponding
        repository name.

        Args:
            c_hash: commit hash of the searched commit
            git_name: name of the repository, wherein the commit is being
                      searched. If no git_name is provided, the name of the
                      primary source is used.


        Returns:
            commit, which corresponds to the given commit hash within the given
            repository.
        """

        if git_name == "Unknown":
            git_name = None

        if not git_name:
            if primary_source_name not in cache_dict:
                repos[primary_source_name] = primary_project_repo
                cache_dict[primary_source_name] = {}

            if c_hash in cache_dict[primary_source_name]:
                return cache_dict[primary_source_name][c_hash]

            commit = primary_project_repo.get(c_hash)
            if commit is None:
                raise LookupError(
                    f"Could not find commit {c_hash} in {project_name}"
                )
            cache_dict[primary_source_name][c_hash] = commit
            return commit

        if git_name not in cache_dict:
            current_repo = get_local_project_git(project_name, git_name)
            repos[git_name] = current_repo
            cache_dict[git_name] = {}

        if c_hash in cache_dict[git_name]:
            return cache_dict[git_name][c_hash]

        commit = repos[git_name].get(c_hash)
        if commit is None:
            raise LookupError(
                f"Could not find commit {c_hash} in "
                f"project {project_name} within git repository {git_name}"
            )
        cache_dict[git_name][c_hash] = commit
        return commit

    return get_commit


class CommitRepoPair():
    """Pair of a commit hash and the name of the repository it is based in."""

    def __init__(self, commit_hash: str, repo_name: str) -> None:
        self.__commit_hash = commit_hash
        self.__repo_name = repo_name

    @property
    def commit_hash(self) -> str:
        return self.__commit_hash

    @property
    def repository_name(self) -> str:
        return self.__repo_name

    def __lt__(self, other: tp.Any) -> bool:
        if isinstance(other, CommitRepoPair):
            if self.commit_hash == other.commit_hash:
                return self.repository_name < other.repository_name
            return self.commit_hash < other.commit_hash
        return False

    def __eq__(self, other: tp.Any) -> bool:
        if isinstance(other, CommitRepoPair):
            return (
                self.commit_hash == other.commit_hash and
                self.repository_name == other.repository_name
            )
        return False

    def __hash__(self) -> int:
        return hash((self.commit_hash, self.repository_name))

    def __str__(self) -> str:
        return f"{self.repository_name}[{self.commit_hash}]"


MappedCommitResultType = tp.TypeVar("MappedCommitResultType")


def map_commits(
    func: tp.Callable[[pygit2.Commit], MappedCommitResultType],
    cr_pair_list: tp.Iterable[CommitRepoPair],
    commit_lookup: tp.Callable[[str, str], pygit2.Commit],
) -> tp.Sequence[MappedCommitResultType]:
    """Maps a function over a range of commits."""
    # Skip 0000 hashes that we added to mark uncommitted files
    return [
        func(commit_lookup(cr_pair.commit_hash, cr_pair.repository_name))
        for cr_pair in cr_pair_list
        if cr_pair.commit_hash != "0000000000000000000000000000000000000000"
    ]


GIT_LOG_MATCHER = re.compile(
    r"\'(?P<hash>.*)\'\n?" + r"( (?P<files>\d*) files? changed)?" +
    r"(, (?P<insertions>\d*) insertions?\(\+\))?" +
    r"(, (?P<deletions>\d*) deletions?\(-\))?"
)
GIT_DIFF_MATCHER = re.compile(
    r"( (?P<files>\d*) files? changed)?" +
    r"(, (?P<insertions>\d*) insertions?\(\+\))?" +
    r"(, (?P<deletions>\d*) deletions?\(-\))?"
)


def __calc_code_churn_range_impl(
    repo_path: str,
    churn_config: ChurnConfig,
    start_range: tp.Optional[str] = None,
    end_range: tp.Optional[str] = None
) -> tp.Dict[str, tp.Tuple[int, int, int]]:
    """
    Calculates all churn values for the commits in the specified range.

    [start..end]. If no range is supplied, the churn values of all commits are
    calculated.

    git log --pretty=format:'%H' --date=short --shortstat -- ':*.[enabled_exts]'

    Args:
        repo_path: path to the git repository
        churn_config: churn config to customize churn generation
        start_range: begin churn calculation at start commit
        end_range: end churn calculation at end commit
    """

    churn_values: tp.Dict[str, tp.Tuple[int, int, int]] = {}

    if start_range is None and end_range is None:
        revision_range = None
    elif start_range is None:
        revision_range = "..{}".format(end_range)
    elif end_range is None:
        revision_range = "{}~..".format(start_range)
    else:
        revision_range = "{}~..{}".format(start_range, end_range)

    repo_git = git["-C", repo_path]
    log_base_params = ["log", "--pretty=%H"]
    diff_base_params = [
        "log", "--pretty=format:'%H'", "--date=short", "--shortstat", "-l0"
    ]
    if revision_range:
        log_base_params.append(revision_range)
        diff_base_params.append(revision_range)

    if not churn_config.include_everything:
        diff_base_params.append("--")
        # builds a regex to select files that git includes into churn calc
        diff_base_params = diff_base_params + \
                           churn_config.get_extensions_repr('*.')

    if revision_range:
        stdout = repo_git(diff_base_params)
        revs = repo_git(log_base_params).strip().split()
    else:
        stdout = repo_git(diff_base_params)
        revs = repo_git(log_base_params).strip().split()
    # initialize with 0 as otherwise commits without changes would be
    # missing from the churn data
    for rev in revs:
        churn_values[rev] = (0, 0, 0)
    for match in GIT_LOG_MATCHER.finditer(stdout):
        commit_hash = match.group('hash')

        def value_or_zero(match_result: tp.Any) -> int:
            if match_result is not None:
                return int(match_result)
            return 0

        files_changed = value_or_zero(match.group('files'))
        insertions = value_or_zero(match.group('insertions'))
        deletions = value_or_zero(match.group('deletions'))
        churn_values[commit_hash] = (files_changed, insertions, deletions)

    return churn_values


def calc_code_churn_range(
    repo: tp.Union[pygit2.Repository, str],
    churn_config: tp.Optional[ChurnConfig] = None,
    start_range: tp.Optional[tp.Union[pygit2.Commit, str]] = None,
    end_range: tp.Optional[tp.Union[pygit2.Commit, str]] = None
) -> tp.Dict[str, tp.Tuple[int, int, int]]:
    """
    Calculates all churn values for the commits in the specified range.

    [start..end]. If no range is supplied, the churn values of all commits are
    calculated.

    Args:
        repo: git repository
        churn_config: churn config to customize churn generation

    Returns:
        dict of churn triples, where the commit hash points to
        (files changed, insertions, deletions)
    """
    churn_config = ChurnConfig.init_as_default_if_none(churn_config)
    return __calc_code_churn_range_impl(
        repo.path if isinstance(repo, pygit2.Repository) else repo,
        churn_config, start_range.id
        if isinstance(start_range, pygit2.Commit) else start_range,
        end_range.id if isinstance(end_range, pygit2.Commit) else end_range
    )


def calc_commit_code_churn(
    repo: pygit2.Repository,
    commit: pygit2.Commit,
    churn_config: tp.Optional[ChurnConfig] = None
) -> tp.Tuple[int, int, int]:
    """
    Calculates churn of a specific commit.

    Args:
        repo: git repository
        churn_config: churn config to customize churn generation

    Returns:
        dict of churn triples, where the commit hash points to
        (files changed, insertions, deletions)
    """
    churn_config = ChurnConfig.init_as_default_if_none(churn_config)
    return calc_code_churn_range(repo, churn_config, commit,
                                 commit)[str(commit.id)]


def calc_code_churn(
    repo: pygit2.Repository,
    commit_a: pygit2.Commit,
    commit_b: pygit2.Commit,
    churn_config: tp.Optional[ChurnConfig] = None
) -> tp.Tuple[int, int, int]:
    """
    Calculates churn between two commits.

    Args:
        repo: git repository
        commit_a: base commit for diff calculation
        commit_b: target commit for diff calculation
        churn_config: churn config to customize churn generation

    Returns:
        dict of churn triples, where the commit hash points to
        (files changed, insertions, deletions)
    """
    churn_config = ChurnConfig.init_as_default_if_none(churn_config)
    repo_git = git["-C", repo.path]
    diff_base_params = [
        "diff", "--shortstat", "-l0",
        str(commit_a.id),
        str(commit_b.id)
    ]

    if not churn_config.include_everything:
        diff_base_params.append("--")
        # builds a regex to select files that git includes into churn calc
        diff_base_params = diff_base_params + \
<<<<<<< HEAD
                           churn_config.get_modified_file_extensions('*.')
=======
                           churn_config.get_extensions_repr('*.')
>>>>>>> 7d6e61cd

    stdout = repo_git(diff_base_params)
    # initialize with 0 as otherwise commits without changes would be
    # missing from the churn data
    match = GIT_DIFF_MATCHER.match(stdout)
    if match:

        def value_or_zero(match_result: tp.Any) -> int:
            if match_result is not None:
                return int(match_result)
            return 0

        files_changed = value_or_zero(match.group('files'))
        insertions = value_or_zero(match.group('insertions'))
        deletions = value_or_zero(match.group('deletions'))
        return files_changed, insertions, deletions

    return 0, 0, 0


def calc_repo_code_churn(
    repo: pygit2.Repository,
    churn_config: tp.Optional[ChurnConfig] = None
) -> tp.Dict[str, tp.Tuple[int, int, int]]:
    """
    Calculates code churn for a repository.

    Args:
        repo: git repository
        churn_config: churn config to customize churn generation

    Returns:
        dict of churn triples, where the commit hash points to
        (files changed, insertions, deletions)
    """
    churn_config = ChurnConfig.init_as_default_if_none(churn_config)
    return calc_code_churn_range(repo, churn_config)


def __print_calc_repo_code_churn(
    repo: pygit2.Repository,
    churn_config: tp.Optional[ChurnConfig] = None
) -> None:
    """Prints calc repo code churn data like git log would do."""
    churn_config = ChurnConfig.init_as_default_if_none(churn_config)
    churn_map = calc_repo_code_churn(repo, churn_config)

    for commit in repo.walk(repo.head.target, pygit2.GIT_SORT_TIME):
        commit_hash = str(commit.id)
        print(commit_hash)

        try:
            churn = churn_map[commit_hash]
        except KeyError:
            # ignore commits that are not related to code changes
            continue

        if churn[0] == 1:
            changed_files = " 1 file changed"
        else:
            changed_files = " {} files changed".format(churn[0])

        if churn[1] == 0:
            insertions = ""
        elif churn[1] == 1:
            insertions = ", 1 insertion(+)"
        else:
            insertions = ", {} insertions(+)".format(churn[1])

        if churn[2] == 0:
            deletions = ""
        elif churn[2] == 1:
            deletions = ", 1 deletion(-)"
        else:
            deletions = ", {} deletions(-)".format(churn[2])

        if churn[0] > 0 and churn[1] == 0 and churn[2] == 0:
            insertions = ", 0 insertions(+)"
            deletions = ", 0 deletions(-)"

        if churn[0] > 0:
            print(changed_files + insertions + deletions)
            print()<|MERGE_RESOLUTION|>--- conflicted
+++ resolved
@@ -163,28 +163,6 @@
         Returns:
             list of modified string file extensions
         """
-        extensions_list: tp.List[str] = []
-
-        for ext in sorted({
-            ext for lang in self.enabled_languages for ext in lang.value
-        }):
-            ext = prefix + ext + suffix
-            extensions_list.append(ext)
-
-        return extensions_list
-
-    def get_modified_file_extensions(self,
-                                     prefix: str = "",
-                                     suffix: str = "") -> tp.List[str]:
-        """
-        Args:
-            prefix: prefix adding to the strings head
-            suffix: suffix adding to the strings tail
-
-        Returns:
-            list of modified string file extensions
-        """
-
         extensions_list: tp.List[str] = []
 
         for ext in sorted({
@@ -499,11 +477,7 @@
         diff_base_params.append("--")
         # builds a regex to select files that git includes into churn calc
         diff_base_params = diff_base_params + \
-<<<<<<< HEAD
-                           churn_config.get_modified_file_extensions('*.')
-=======
                            churn_config.get_extensions_repr('*.')
->>>>>>> 7d6e61cd
 
     stdout = repo_git(diff_base_params)
     # initialize with 0 as otherwise commits without changes would be
