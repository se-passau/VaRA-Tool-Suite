"""Generate plots for the degree of blame interactions."""
import abc
import logging
import typing as tp
from collections import defaultdict
<<<<<<< HEAD
from enum import Enum
=======
from os.path import isdir
>>>>>>> 7d6e61cd
from pathlib import Path

import matplotlib.pyplot as plt
import matplotlib.style as style
import numpy as np
import pandas as pd
<<<<<<< HEAD
from graphviz import Digraph
=======
import plumbum as pb
from benchbuild.utils.cmd import mkdir
>>>>>>> 7d6e61cd
from matplotlib import cm
from plotly import graph_objs as go  # type: ignore
from plotly import io as pio

from varats.data.databases.blame_interaction_degree_database import (
    BlameInteractionDegreeDatabase,
    DegreeType,
)
from varats.data.databases.blame_library_interactions_database import (
    BlameLibraryInteractionsDatabase,
)
from varats.mapping.commit_map import CommitMap
from varats.plot.plot import Plot, PlotDataEmpty
from varats.plots.bug_annotation import draw_bugs
from varats.plots.cve_annotation import draw_cves
from varats.plots.repository_churn import draw_code_churn_for_revisions
from varats.project.project_util import get_project_cls_by_name

LOG = logging.getLogger(__name__)


class FractionMap:
    """Mapping of library names to fractions."""

    def __init__(self) -> None:
        self.__mapping: tp.DefaultDict[str, tp.List[float]] = defaultdict(list)

    @property
    def as_default_dict(self) -> tp.DefaultDict[str, tp.List[float]]:
        return self.__mapping

    def get_lib_num(self) -> int:
        return len(self.__mapping.keys())

    def get_lib_names(self) -> tp.List[str]:
        """Returns all library names."""

        lib_names: tp.List[str] = []
        for lib_name in self.__mapping:
            lib_names.append(lib_name)

        return lib_names

    def get_all_fraction_lists(self) -> tp.List[tp.List[float]]:
        """Returns a list containing all library fraction lists."""

        all_fraction_lists: tp.List[tp.List[float]] = []
        for fraction_list in self.__mapping.values():
            all_fraction_lists.append(fraction_list)

        return all_fraction_lists

    def get_fractions_from_lib(self, lib_name: str) -> tp.List[float]:
        return self.__mapping[lib_name]

    def add_fraction_to_lib(self, lib_name: str, fraction: float) -> None:
        self.__mapping[lib_name].append(fraction)


<<<<<<< HEAD
class PlotTypes(Enum):
    GRAPHVIZ = "graphviz"
    SANKEY = "sankey"
=======
BaseInterFractionMapTuple = tp.Tuple[FractionMap, FractionMap]
IndexShadesMapping = tp.Dict[int, str]
LibraryColormapMapping = tp.Dict[str, tp.Any]
LibraryToIndexShadesMapping = tp.Dict[str, IndexShadesMapping]
>>>>>>> 7d6e61cd


def _get_unique_revisions(dataframe: pd.DataFrame) -> tp.List[str]:
    return list(dataframe.revision.unique())


def _filter_data_frame(
    degree_type: DegreeType, interaction_plot_df: pd.DataFrame,
    commit_map: CommitMap
) -> tp.Tuple[tp.List[str], tp.List[pd.Series]]:
    """Reduce data frame to rows that match the degree type."""
    interaction_plot_df = interaction_plot_df[interaction_plot_df.degree_type ==
                                              degree_type.value]

    degree_levels = sorted(np.unique(interaction_plot_df.degree))
    interaction_plot_df = interaction_plot_df.set_index(['revision', 'degree'])

    def aggregate_data(df: pd.DataFrame) -> pd.DataFrame:
        aggregated_df = df.groupby(['revision', 'degree']).agg({
            'amount': 'sum',
            'fraction': 'sum'
        })
        return aggregated_df

    if degree_type == DegreeType.interaction:
        interaction_plot_df = aggregate_data(interaction_plot_df)

    interaction_plot_df = interaction_plot_df.reindex(
        pd.MultiIndex.from_product(
            interaction_plot_df.index.levels,
            names=interaction_plot_df.index.names
        ),
        fill_value=0
    ).reset_index()

    # fix missing time_ids introduced by the product index
    interaction_plot_df['time_id'] = interaction_plot_df['revision'].apply(
        commit_map.short_time_id
    )
    interaction_plot_df.sort_values(by=['time_id'], inplace=True)

    sub_df_list = [
        interaction_plot_df.loc[interaction_plot_df.degree == x].fraction
        for x in degree_levels
    ]
    unique_revisions = _get_unique_revisions(interaction_plot_df)

    return unique_revisions, sub_df_list


def _get_distinct_base_lib_names(df: pd.DataFrame) -> tp.List[str]:
    return list(np.unique([str(base_lib) for base_lib in df.base_lib]))


def _get_distinct_inter_lib_names(df: pd.DataFrame) -> tp.List[str]:
    return list(np.unique([str(inter_lib) for inter_lib in df.inter_lib]))


def _generate_stackplot(
    df: pd.DataFrame, unique_revisions: tp.List[str],
    sub_df_list: tp.List[pd.Series], with_churn: bool,
    plot_cfg: tp.Dict[str, tp.Any], plot_kwargs: tp.Any
) -> None:
    fig = plt.figure()
    grid_spec = fig.add_gridspec(3, 1)

    if with_churn:
        main_axis = fig.add_subplot(grid_spec[:-1, :])
        main_axis.get_xaxis().set_visible(False)
        churn_axis = fig.add_subplot(grid_spec[2, :], sharex=main_axis)
        x_axis = churn_axis
    else:
        main_axis = fig.add_subplot(grid_spec[:, :])
        x_axis = main_axis

    fig.subplots_adjust(top=0.95, hspace=0.05, right=0.95, left=0.07)
    fig.suptitle(plot_cfg["fig_suptitle"], fontsize=8)

    main_axis.stackplot(
        unique_revisions,
        sub_df_list,
        edgecolor=plot_cfg['edgecolor'],
        colors=reversed(
            plot_cfg['color_map'](np.linspace(0, 1, len(sub_df_list)))
        ),
        # TODO (se-passau/VaRA#545): remove cast with plot config rework
        labels=map(
            tp.cast(tp.Callable[[str], str], plot_cfg['lable_modif']),
            sorted(np.unique(df['degree']))
        ),
        linewidth=plot_cfg['linewidth']
    )
    legend = main_axis.legend(
        title=plot_cfg['legend_title'],
        loc='upper left',
        prop={
            'size': plot_cfg['legend_size'],
            'family': 'monospace'
        }
    )
    plt.setp(
        legend.get_title(),
        fontsize=plot_cfg['legend_size'],
        family='monospace'
    )
    legend.set_visible(plot_cfg['legend_visible'])
    # annotate CVEs
    with_cve = plot_kwargs.get("with_cve", False)
    with_bugs = plot_kwargs.get("with_bugs", False)
    if with_cve or with_bugs:
        if "project" not in plot_kwargs:
            LOG.error("Need a project to annotate bug or CVE data.")
        else:
            project = get_project_cls_by_name(plot_kwargs["project"])
            if with_cve:
                draw_cves(main_axis, project, unique_revisions, plot_cfg)
            if with_bugs:
                draw_bugs(main_axis, project, unique_revisions, plot_cfg)
    # draw churn subplot
    if with_churn:
        draw_code_churn_for_revisions(
            churn_axis, plot_kwargs['project'], plot_kwargs['get_cmap'](),
            unique_revisions
        )
    plt.setp(x_axis.get_yticklabels(), fontsize=8, fontfamily='monospace')
    plt.setp(
        x_axis.get_xticklabels(),
        fontsize=plot_cfg['xtick_size'],
        fontfamily='monospace',
        rotation=270
    )


<<<<<<< HEAD
BaseInterFractionMapTuple = tp.Tuple[FractionMap, FractionMap]


=======
>>>>>>> 7d6e61cd
def _calc_fractions(
    unique_revisions: tp.List[str],
    revision_to_base_names_mapping: tp.Dict[str, tp.List[str]],
    revision_to_inter_names_mapping: tp.Dict[str, tp.List[str]],
    revision_to_dataframes_mapping: tp.Dict[str, pd.DataFrame],
    revision_to_total_amount_mapping: tp.Dict[str, int]
) -> BaseInterFractionMapTuple:
    """Calculate the fractions of the base and interacting libraries for the
    fraction overview plot."""

    base_fraction_map = FractionMap()
    inter_fraction_map = FractionMap()

    for rev in unique_revisions:
        for base_name in revision_to_base_names_mapping[rev]:
            current_fraction = np.divide(
                revision_to_dataframes_mapping[rev].loc[
                    revision_to_dataframes_mapping[rev].base_lib == base_name
                ].amount.sum(), revision_to_total_amount_mapping[rev]
            )
            base_fraction_map.add_fraction_to_lib(base_name, current_fraction)

        for inter_name in revision_to_inter_names_mapping[rev]:
            current_fraction = np.divide(
                revision_to_dataframes_mapping[rev].loc[
                    revision_to_dataframes_mapping[rev].inter_lib == inter_name
                ].amount.sum(), revision_to_total_amount_mapping[rev]
            )
            inter_fraction_map.add_fraction_to_lib(inter_name, current_fraction)

    return base_fraction_map, inter_fraction_map


def _gen_fraction_overview_legend(
    legends_axis: tp.Any, handles: tp.Any, legend_title_suffix: str,
    legend_items: tp.List[str], plot_cfg: tp.Dict[str, tp.Any]
) -> None:
    legend = legends_axis.legend(
        handles=handles,
        title=f'{plot_cfg["legend_title"]} | {legend_title_suffix}',
        # TODO (se-passau/VaRA#545): remove cast with plot config
        #  rework
        labels=map(
            tp.cast(tp.Callable[[str], str], plot_cfg['lable_modif']),
            legend_items
        ),
        loc='upper left',
        prop={
            'size': plot_cfg['legend_size'],
            'family': 'monospace'
        }
    )
    plt.setp(
        legend.get_title(),
        fontsize=plot_cfg['legend_size'],
        family='monospace',
    )
    legends_axis.add_artist(legend)
    legend.set_visible(plot_cfg['legend_visible'])


def _plot_fraction_overview(
    base_lib_fraction_map: FractionMap, inter_lib_fraction_map: FractionMap,
    with_churn: bool, unique_revisions: tp.List[str],
    plot_cfg: tp.Dict[str, tp.Any], plot_kwargs: tp.Dict[str, tp.Any]
) -> None:

    fig = plt.figure()
    grid_spec = fig.add_gridspec(3, 1)
    out_axis = fig.add_subplot(grid_spec[0, :])
    out_axis.get_xaxis().set_visible(False)
    in_axis = fig.add_subplot(grid_spec[1, :])

    if with_churn:
        in_axis.get_xaxis().set_visible(False)
        churn_axis = fig.add_subplot(grid_spec[-1, :], sharex=out_axis)
        x_axis = churn_axis
    else:
        x_axis = in_axis

    fig.subplots_adjust(top=0.95, hspace=0.05, right=0.95, left=0.07)
    fig.suptitle(
        str(plot_cfg['fig_title']) + f' - Project {plot_kwargs["project"]}',
        fontsize=8
    )

    colormap = plot_cfg['color_map'](
        np.linspace(
            0, 1,
            max(
                base_lib_fraction_map.get_lib_num(),
                inter_lib_fraction_map.get_lib_num()
            )
        )
    )

    outgoing_plot_lines = []
    ingoing_plot_lines = []

    outgoing_plot_lines += out_axis.stackplot(
        unique_revisions,
        base_lib_fraction_map.get_all_fraction_lists(),
        linewidth=plot_cfg['linewidth'],
        colors=colormap,
        edgecolor=plot_cfg['edgecolor'],
        alpha=0.7
    )

    # Setup outgoing interactions legend
    _gen_fraction_overview_legend(
        out_axis, outgoing_plot_lines, "Outgoing interactions",
        base_lib_fraction_map.get_lib_names(), plot_cfg
    )

    ingoing_plot_lines += in_axis.stackplot(
        unique_revisions,
        inter_lib_fraction_map.get_all_fraction_lists(),
        linewidth=plot_cfg['linewidth'],
        colors=colormap,
        edgecolor=plot_cfg['edgecolor'],
        alpha=0.7
    )

    # Setup ingoing interactions legend
    _gen_fraction_overview_legend(
        in_axis, ingoing_plot_lines, "Ingoing interactions",
        inter_lib_fraction_map.get_lib_names(), plot_cfg
    )

    # annotate CVEs
    with_cve = plot_kwargs.get("with_cve", False)
    with_bugs = plot_kwargs.get("with_bugs", False)
    if with_cve or with_bugs:
        if "project" not in plot_kwargs:
            LOG.error("Need a project to annotate bug or CVE data.")
        else:
            project = get_project_cls_by_name(plot_kwargs["project"])
            if with_cve:
                draw_cves(in_axis, project, unique_revisions, plot_cfg)
            if with_bugs:
                draw_bugs(in_axis, project, unique_revisions, plot_cfg)

    # draw churn subplot
    if with_churn:
        draw_code_churn_for_revisions(
            churn_axis, plot_kwargs['project'], plot_kwargs['get_cmap'](),
            unique_revisions
        )

    # Format labels of axes
    plt.setp(
        x_axis.get_xticklabels(),
        fontsize=plot_cfg['xtick_size'],
        fontfamily='monospace',
        rotation=270
    )

    axes = [out_axis, in_axis]
    if with_churn:
        axes.append(churn_axis)

    for axis in axes:
        plt.setp(axis.get_yticklabels(), fontsize=8, fontfamily='monospace')


def _get_separated_lib_names_dict(
    dataframe: pd.DataFrame
) -> tp.Dict[str, tp.List[str]]:
    """Creates a dict that contains library information about distinct base and
    interacting library names, the names of all libraries and the distinct names
    of all libraries."""

    name_dict: tp.Dict[str, tp.List[str]] = {
        "base_lib_names": _get_distinct_base_lib_names(dataframe),
        "inter_lib_names": _get_distinct_inter_lib_names(dataframe)
    }

    # Duplicated lib names are necessary to avoid cycles in the plot
    name_dict["all_lib_names"
             ] = name_dict["base_lib_names"] + name_dict["inter_lib_names"]

    name_dict["all_distinct_lib_names"] = sorted(
        set(name_dict["all_lib_names"])
    )
    return name_dict


<<<<<<< HEAD
IndexShadesMapping = tp.Dict[int, str]
LibraryColormapMapping = tp.Dict[str, tp.Any]
LibraryToIndexShadesMapping = tp.Dict[str, IndexShadesMapping]


=======
>>>>>>> 7d6e61cd
def _build_sankey_color_mappings(
    highest_degree: int, plot_cfg: tp.Dict[str, tp.Any],
    lib_name_dict: tp.Dict[str, tp.List[str]]
) -> tp.Tuple[LibraryColormapMapping, LibraryToIndexShadesMapping]:
    """Returns a tuple of a LibraryColormapMapping and a
    LibraryToIndexShadesMapping."""

    lib_to_colormap: LibraryColormapMapping = {}
    lib_to_idx_shades: LibraryToIndexShadesMapping = dict(
        (name, dict()) for name in lib_name_dict["all_distinct_lib_names"]
    )
    num_colormaps: int = len(tp.cast(tp.List[str], plot_cfg['colormaps']))

    if len(lib_name_dict["all_distinct_lib_names"]) > num_colormaps:
        LOG.warning(
            "Not enough colormaps for all libraries provided. "
            "Colormaps will be reused."
        )

    for lib_idx, lib_name in enumerate(lib_to_idx_shades):
        # If there are not enough colormaps provided, reuse them.
        if num_colormaps <= lib_idx:
            lib_idx = 0

        shade_lists = cm.get_cmap(
            tp.cast(tp.List[str], plot_cfg['colormaps'])[lib_idx]
        )(np.linspace(0.25, 1, highest_degree + 1))

        lib_to_colormap[lib_name] = cm.get_cmap(
            tp.cast(tp.List[str], plot_cfg['colormaps'])[lib_idx]
        )
        tmp_idx_to_shades_mapping: tp.Dict[int, str] = {}

        for shade_idx, shades in enumerate(shade_lists):
            tmp_idx_to_shades_mapping[shade_idx] = str(tuple(shades))

        lib_to_idx_shades[lib_name] = tmp_idx_to_shades_mapping

    return lib_to_colormap, lib_to_idx_shades


def _get_verified_revision(
    revision: str, unique_revisions: tp.List[str]
) -> str:
    """
    Returns the passed revision in full length after checking its validity.

    If the passed revision is a unique prefix of an existing one, it will be
    extended it to its full length.
    """

    revision = revision.strip()
    matching_prefix_revs = []

    # Autocomplete the selected revision string if it's unique in all revisions.
    for rev in unique_revisions:
        if rev.startswith(revision):
            matching_prefix_revs.append(rev)
    if not matching_prefix_revs:
        LOG.warning(
            "The selected revision does not exist in the "
            "database nor is it a prefix of an existing "
            "one."
        )
        raise PlotDataEmpty
    if len(matching_prefix_revs) > 1:
        matching_revs_as_str: str = ""
        for prefix_rev in matching_prefix_revs:
            matching_revs_as_str += f"{prefix_rev}\n"
        LOG.warning(
            f"The selected revision does not exist in the "
            f"database. The selected revision was: {revision}. Did you "
            f"mean any of the following revisions?"
            f"\n{matching_revs_as_str} "
        )
        raise PlotDataEmpty

    revision = matching_prefix_revs[0]
    return revision


def _save_figure(
    figure: tp.Any,
    revision: str,
    c_map: CommitMap,
    plot_kwargs: tp.Dict[str, tp.Any],
    plot_file_name: str,
<<<<<<< HEAD
    plot_type: PlotTypes,
=======
>>>>>>> 7d6e61cd
    path: tp.Optional[Path] = None,
    filetype: str = 'png'
) -> None:
    revision_idx = -1
    max_idx = -1
    for c_hash, idx in c_map.mapping_items():
        if idx > max_idx:
            max_idx = idx
        if c_hash.startswith(revision):
            revision_idx = idx

    if revision_idx == -1:
        LOG.error(
            f"The revision {revision} could not be found in the "
            f"commit map."
        )
        raise PlotDataEmpty

    max_idx_digit_num = len(str(max_idx))
    padded_idx_str = str(revision_idx).rjust(max_idx_digit_num, str(0))

    if path is None:
        plot_dir = plot_kwargs["plot_dir"]
    else:
        plot_dir = path

    file_name = plot_file_name.rsplit('.', 1)[0]
<<<<<<< HEAD

    if plot_type == PlotTypes.SANKEY:
        file_name = f"{file_name}_{padded_idx_str}.{filetype}"

        pio.write_image(
            figure, str(plot_dir) + "/" + file_name, format=filetype
        )

    if plot_type == PlotTypes.GRAPHVIZ:
        file_name = f"{file_name}_{padded_idx_str}"

        figure.render(
            filename=str(plot_dir) + "/" + file_name,
            directory=plot_dir,
            format=filetype,
            cleanup=True
        )
=======
    file_name = f"{file_name}_{padded_idx_str}.{filetype}"
    plot_subdir = plot_kwargs["plot_type"]

    with pb.local.cwd(plot_dir):
        if not isdir(plot_subdir):
            mkdir(plot_subdir)

    pio.write_image(
        figure,
        str(plot_dir) + "/" + plot_subdir + "/" + file_name,
        format=filetype
    )
>>>>>>> 7d6e61cd


def _collect_sankey_plotting_data(
    dataframe: pd.DataFrame, lib_name_dict: tp.Dict[str, tp.List[str]],
    lib_name_to_colormap_mapping: tp.Dict[str, tp.Any],
    lib_name_to_color_shades_mapping: tp.Dict[str, tp.Dict[int, str]]
) -> tp.Dict[str, tp.List[tp.Any]]:
    sankey_data_dict: tp.Dict[str, tp.List[tp.Any]] = {
        "sources": [],
        "targets": [],
        "fractions": [],
        "node_colors": [],
        "edge_colors": [],
        "degrees": [],
    }

    base_lib_name_index_mapping, inter_lib_name_index_mapping = \
        _gen_sankey_lib_name_to_idx_mapping(lib_name_dict)

    for name in lib_name_dict["all_lib_names"]:
        sankey_data_dict["node_colors"].append(
            f"rgba{tuple(lib_name_to_colormap_mapping[name](0.5))}"
        )

    for _, row in dataframe.iterrows():
        color = "rgba" + lib_name_to_color_shades_mapping[row["base_lib"]][
            row["degree"]]

        sankey_data_dict["sources"].append(
            base_lib_name_index_mapping[row["base_lib"]]
        )
        sankey_data_dict["targets"].append(
            inter_lib_name_index_mapping[row["inter_lib"]]
        )
        sankey_data_dict["fractions"].append(row["fraction"] * 100)
        sankey_data_dict["degrees"].append(row["degree"])
        sankey_data_dict["edge_colors"].append(color)

    return sankey_data_dict


<<<<<<< HEAD
LibraryToHashesMapping = tp.Dict[str, tp.List[str]]


def _collect_graphviz_plotting_data(
    df: pd.DataFrame
) -> tp.Tuple[LibraryToHashesMapping, tp.List[tp.Tuple[str, str]]]:

    base_lib_names = _get_distinct_base_lib_names(df)
    inter_lib_names = _get_distinct_inter_lib_names(df)
    all_distinct_lib_names = sorted(set(base_lib_names + inter_lib_names))

    lib_to_hashes_mapping: tp.Dict[str, tp.List[str]] = {
        lib_name: [] for lib_name in all_distinct_lib_names
    }
    edge_tuple_list: tp.List[tp.Tuple[str, str]] = []

    for _, row in df.iterrows():
        base_hash = row['base_hash']
        base_lib = row['base_lib']
        inter_hash = row['inter_hash']
        inter_lib = row['inter_lib']

        edge_tuple = (base_hash, inter_hash)
        edge_tuple_list.append(edge_tuple)

        lib_to_hashes_mapping[base_lib].append(base_hash)
        lib_to_hashes_mapping[inter_lib].append(inter_hash)

    return lib_to_hashes_mapping, edge_tuple_list


=======
>>>>>>> 7d6e61cd
def _gen_sankey_lib_name_to_idx_mapping(
    lib_name_dict: tp.Dict[str, tp.List[str]]
) -> tp.Tuple[tp.Dict[str, int], tp.Dict[str, int]]:
    base_lib_mapping: tp.Dict[str, int] = {}
    inter_lib_mapping: tp.Dict[str, int] = {}

    for idx, name in enumerate(lib_name_dict["base_lib_names"]):
        base_lib_mapping[name] = idx

    idx_offset = len(base_lib_mapping)

    for idx, name in enumerate(lib_name_dict["inter_lib_names"]):
        # Continue the index for the interacting libraries
        inter_lib_mapping[name] = idx + idx_offset

    return base_lib_mapping, inter_lib_mapping


def _build_sankey_figure(
    revision: str, view_mode: bool, data_dict: tp.Dict[str, tp.List[tp.Any]],
    library_names_dict: tp.Dict[str, tp.List[str]], plot_cfg: tp.Dict[str,
                                                                      tp.Any]
) -> go.Figure:
    layout = go.Layout(
        autosize=False, width=plot_cfg['width'], height=plot_cfg['height']
    )
    fig = go.Figure(
        data=[
            go.Sankey(
                arrangement="perpendicular",
                node=dict(
                    pad=15,
                    thickness=20,
                    line=dict(color="black", width=0.5),
                    label=library_names_dict["all_lib_names"],
                    color=data_dict["node_colors"],
                    hovertemplate='Fraction ratio = %{'
                    'value}%<extra></extra> '
                ),
                link=dict(
                    source=data_dict["sources"],
                    target=data_dict["targets"],
                    value=data_dict["fractions"],
                    color=data_dict["edge_colors"],
                    customdata=data_dict["degrees"],
                    hovertemplate='Interaction has a fraction ratio '
                    'of %{value}%<br /> and a degree of '
                    '%{customdata}<extra></extra>',
                )
            )
        ]
    )
    if not view_mode:
        fig.layout = layout

    fig.update_layout(
<<<<<<< HEAD
        title_text=f"Revision: {revision}<br />{plot_cfg['fig_title']}",
=======
        title_text=f"<b>Revision: {revision}</b><br />{plot_cfg['fig_title']}",
>>>>>>> 7d6e61cd
        font_size=plot_cfg['font_size']
    )

    return fig


<<<<<<< HEAD
def _build_graphviz_digraph(
    lib_to_hashes_mapping: tp.Dict[str, tp.List[str]],
    edge_tuple_list: tp.List[tp.Tuple[str, str]]
) -> Digraph:
    graph = Digraph(name="Digraph")

    for lib_name, c_hash_list in lib_to_hashes_mapping.items():

        # 'cluster_' prefix is necessary for grouping commits to libraries
        with graph.subgraph(name="cluster_" + lib_name) as subgraph:
            subgraph.attr(label=lib_name)
            for c_hash in c_hash_list:
                subgraph.node(c_hash)

    graph.edges(edge_tuple_list)

    return graph


class BlameLibraryInteraction(Plot):
    """Base plot for blame library interaction plots."""

    @abc.abstractmethod
    def plot(self, view_mode: bool) -> None:
        """Plot the current plot to a file."""

    def _get_interaction_data(self) -> pd.DataFrame:
        commit_map: CommitMap = self.plot_kwargs['get_cmap']()
        case_study = self.plot_kwargs.get('plot_case_study', None)
        project_name = self.plot_kwargs["project"]
        lib_interaction_df = \
            BlameLibraryInteractionsDatabase.get_data_for_project(
                project_name, ["revision", "time_id", "base_hash", "base_lib",
                               "inter_hash", "inter_lib"],
                commit_map, case_study)

        length = len(np.unique(lib_interaction_df['revision']))
        is_empty = lib_interaction_df.empty

        if is_empty or length == 1:
            # Need more than one data point
            raise PlotDataEmpty
        return lib_interaction_df

    def _graphviz_plot(
        self,
        view_mode: bool,
        extra_plot_cfg: tp.Dict[str, tp.Any],
        save_path: tp.Optional[Path] = None,
        filetype: str = 'png'
    ) -> tp.Optional[Digraph]:
        plot_cfg = {'fig_title': 'MISSING figure title'}
        if extra_plot_cfg is not None:
            plot_cfg.update(extra_plot_cfg)

        style.use(self.style)

        df = self._get_interaction_data()
        df.sort_values(by=['time_id'], inplace=True)
        commit_map: CommitMap = self.plot_kwargs['get_cmap']()
        df.reset_index(inplace=True)
        unique_revisions = _get_unique_revisions(df)

        # TODO: Add graphviz to requirements and setup.py
        # TODO: add lib_name to node id

        for rev in unique_revisions:
            if view_mode and 'revision' in self.plot_kwargs:
                rev = _get_verified_revision(
                    self.plot_kwargs['revision'], unique_revisions
                )

            dataframe = df.loc[df['revision'] == rev]
            (lib_to_hashes_mapping,
             edge_tuple_list) = _collect_graphviz_plotting_data(dataframe)

            fig = _build_graphviz_digraph(
                lib_to_hashes_mapping, edge_tuple_list
            )

            if view_mode and 'revision' in self.plot_kwargs:
                return fig

            # TODO (se-passau/VaRA#545): move plot file saving to top level,
            #  which currently breaks the plot abstraction.
            _save_figure(
                figure=fig,
                revision=rev,
                c_map=commit_map,
                plot_kwargs=self.plot_kwargs,
                plot_file_name=self.plot_file_name(filetype),
                plot_type=PlotTypes.GRAPHVIZ,
                path=save_path,
                filetype=filetype
            )
        return None


=======
>>>>>>> 7d6e61cd
class BlameDegree(Plot):
    """Base plot for blame degree plots."""

    @abc.abstractmethod
    def plot(self, view_mode: bool) -> None:
        """Plot the current plot to a file."""

    def _get_degree_data(self) -> pd.DataFrame:
        commit_map: CommitMap = self.plot_kwargs['get_cmap']()
        case_study = self.plot_kwargs.get('plot_case_study', None)
        project_name = self.plot_kwargs["project"]
        interaction_plot_df = \
            BlameInteractionDegreeDatabase.get_data_for_project(
                project_name, [
                    "revision", "time_id", "degree_type", "base_lib",
                    "inter_lib", "degree", "amount", "fraction"
                ], commit_map, case_study)

        length = len(np.unique(interaction_plot_df['revision']))
        is_empty = interaction_plot_df.empty

        if is_empty or length == 1:
            # Need more than one data point
            raise PlotDataEmpty
        return interaction_plot_df

    def _degree_plot(
        self,
        view_mode: bool,
        degree_type: DegreeType,
        extra_plot_cfg: tp.Optional[tp.Dict[str, tp.Any]] = None,
        with_churn: bool = True
    ) -> None:
        plot_cfg = {
            'linewidth': 1 if view_mode else 0.25,
            'legend_size': 8 if view_mode else 2,
            'xtick_size': 10 if view_mode else 2,
            'lable_modif': lambda x: x,
            'legend_title': 'MISSING legend_title',
            'legend_visible': True,
            'fig_title': 'MISSING figure title',
            'edgecolor': 'black',
            'color_map': cm.get_cmap('gist_stern'),
        }
        if extra_plot_cfg is not None:
            plot_cfg.update(extra_plot_cfg)

        fig_suptitle = f'{str(plot_cfg["fig_title"])} - ' \
                       f'Project {self.plot_kwargs["project"]}'
        plot_cfg["fig_suptitle"] = fig_suptitle

        style.use(self.style)
        commit_map: CommitMap = self.plot_kwargs['get_cmap']()
        interaction_plot_df = self._get_degree_data()

        unique_revisions, sub_df_list = _filter_data_frame(
            degree_type, interaction_plot_df, commit_map
        )

        _generate_stackplot(
            interaction_plot_df, unique_revisions, sub_df_list, with_churn,
            plot_cfg, self.plot_kwargs
        )

    def _multi_lib_degree_plot(
        self,
        view_mode: bool,
        degree_type: DegreeType,
        extra_plot_cfg: tp.Optional[tp.Dict[str, tp.Any]] = None,
        with_churn: bool = True
    ) -> None:
        plot_cfg = {
            'linewidth': 1 if view_mode else 0.25,
            'legend_size': 8 if view_mode else 2,
            'xtick_size': 10 if view_mode else 2,
            'lable_modif': lambda x: x,
            'legend_title': 'MISSING legend_title',
            'legend_visible': True,
            'fig_title': 'MISSING figure title',
            'edgecolor': 'black',
            'color_map': cm.get_cmap('gist_stern'),
        }
        if extra_plot_cfg is not None:
            plot_cfg.update(extra_plot_cfg)

        fig_suptitle = f'{str(plot_cfg["fig_title"])} - ' \
                       f'Project {self.plot_kwargs["project"]} | ' \
                       f'{plot_cfg["base_lib"]} --> {plot_cfg["inter_lib"]} '
        plot_cfg["fig_suptitle"] = fig_suptitle

        style.use(self.style)
        commit_map: CommitMap = self.plot_kwargs['get_cmap']()
        interaction_plot_df = self._get_degree_data()

        interaction_plot_df = interaction_plot_df[(
            interaction_plot_df[['base_lib', 'inter_lib']] == [
                plot_cfg['base_lib'], plot_cfg['inter_lib']
            ]
        ).all(1)]

        def is_lib_combination_existent() -> bool:
            length = len(np.unique(interaction_plot_df['revision']))
            is_empty = interaction_plot_df.empty

            if is_empty or length == 1:
                return False

            return True

        if not is_lib_combination_existent():
            LOG.warning(
                f"There is no interaction from {plot_cfg['base_lib']} to "
                f"{plot_cfg['inter_lib']} or not enough data points."
            )
            raise PlotDataEmpty

        summed_df = interaction_plot_df.groupby(['revision']).sum()

        # Recalculate fractions based on the selected libraries
        for idx, row in interaction_plot_df.iterrows():
            total_amount = summed_df['amount'].loc[row['revision']]
            interaction_plot_df.at[idx,
                                   'fraction'] = row['amount'] / total_amount

        unique_revisions, sub_df_list = _filter_data_frame(
            degree_type, interaction_plot_df, commit_map
        )

        _generate_stackplot(
            interaction_plot_df, unique_revisions, sub_df_list, with_churn,
            plot_cfg, self.plot_kwargs
        )

    def _fraction_overview_plot(
        self,
        view_mode: bool,
        degree_type: DegreeType,
        extra_plot_cfg: tp.Optional[tp.Dict[str, tp.Any]] = None,
        with_churn: bool = True
    ) -> None:
        plot_cfg = {
            'linewidth': 1 if view_mode else 0.25,
            'legend_size': 8 if view_mode else 2,
            'xtick_size': 10 if view_mode else 2,
            'lable_modif': lambda x: x,
            'legend_title': 'MISSING legend_title',
            'legend_visible': True,
            'fig_title': 'MISSING figure title',
            'edgecolor': 'black',
            'color_map': cm.get_cmap('tab10')
        }
        if extra_plot_cfg is not None:
            plot_cfg.update(extra_plot_cfg)

        style.use(self.style)

        df = self._get_degree_data()
        df = df[df.degree_type == degree_type.value]
        df.sort_values(by=['time_id'], inplace=True)
        df.reset_index(inplace=True)
        revision_df = pd.DataFrame(df["revision"])
<<<<<<< HEAD
        unique_revisions = _get_unique_revisions(revision_df["revision"])
=======
        unique_revisions = _get_unique_revisions(revision_df)
>>>>>>> 7d6e61cd
        grouped_df: pd.DataFrame = df.groupby(['revision'])
        revision_to_dataframes_mapping: tp.Dict[str, pd.DataFrame] = {}

        for revision in unique_revisions:
            revision_to_dataframes_mapping[revision] = grouped_df.get_group(
                revision
            )

        revision_to_total_amount_mapping: tp.Dict[str, int] = {}
        revision_to_base_names_mapping: tp.Dict[str, tp.List[str]] = {}
        revision_to_inter_names_mapping: tp.Dict[str, tp.List[str]] = {}

        # Collect mapping data
        for revision in unique_revisions:
            revision_to_total_amount_mapping[
                revision] = revision_to_dataframes_mapping[revision].sum(
                ).amount
            revision_to_base_names_mapping[
                revision] = _get_distinct_base_lib_names(
                    revision_to_dataframes_mapping[revision]
                )
            revision_to_inter_names_mapping[
                revision] = _get_distinct_inter_lib_names(
                    revision_to_dataframes_mapping[revision]
                )

        base_lib_fraction_map, inter_lib_fraction_map = _calc_fractions(
            unique_revisions, revision_to_base_names_mapping,
            revision_to_inter_names_mapping, revision_to_dataframes_mapping,
            revision_to_total_amount_mapping
        )

        _plot_fraction_overview(
            base_lib_fraction_map, inter_lib_fraction_map, with_churn,
            unique_revisions, plot_cfg, self.plot_kwargs
        )

    def _multi_lib_interaction_sankey_plot(
        self,
        view_mode: bool,
        degree_type: DegreeType,
        extra_plot_cfg: tp.Optional[tp.Dict[str, tp.Any]] = None,
        save_path: tp.Optional[Path] = None,
        filetype: str = 'png'
    ) -> tp.Optional[go.Figure]:

        # Choose sequential colormaps for correct shading
        plot_cfg = {
            'fig_title':
                'MISSING figure title',
            'font_size':
                10,
            'width':
                1500,
            'height':
                1000,
            'colormaps': [
                'Greens', 'Reds', 'Blues', 'Greys', 'Oranges', 'Purples',
                'YlOrBr', 'YlOrRd', 'OrRd', 'PuRd', 'RdPu', 'BuPu', 'GnBu',
                'PuBu', 'YlGnBu', 'PuBuGn', 'BuGn', 'YlGn'
            ]
        }
        if extra_plot_cfg is not None:
            plot_cfg.update(extra_plot_cfg)

        style.use(self.style)
        interaction_plot_df = self._get_degree_data()
        interaction_plot_df = interaction_plot_df[
            interaction_plot_df.degree_type == degree_type.value]
        interaction_plot_df.sort_values(by=['time_id'], inplace=True)
        interaction_plot_df.reset_index(inplace=True)
        unique_revisions = _get_unique_revisions(interaction_plot_df)

        commit_map: CommitMap = self.plot_kwargs['get_cmap']()
        highest_degree = interaction_plot_df["degree"].max()

        # Generate and save sankey plots for all revs if no revision was
        # specified. If specified, show an interactive sankey plot in the
        # browser.
        for rev in unique_revisions:
            if view_mode and 'revision' in self.plot_kwargs:
                rev = _get_verified_revision(
                    self.plot_kwargs['revision'], unique_revisions
                )

            df = interaction_plot_df.loc[interaction_plot_df['revision'] == rev]

            lib_names_dict = _get_separated_lib_names_dict(df)
            lib_cm_mapping, lib_shades_mapping = _build_sankey_color_mappings(
                highest_degree, plot_cfg, lib_names_dict
            )

            plotting_data_dict = _collect_sankey_plotting_data(
                df, lib_names_dict, lib_cm_mapping, lib_shades_mapping
            )
            sankey_figure = _build_sankey_figure(
                rev, view_mode, plotting_data_dict, lib_names_dict, plot_cfg
            )

            if view_mode and 'revision' in self.plot_kwargs:
                return sankey_figure

<<<<<<< HEAD
            _save_figure(
                figure=sankey_figure,
                revision=rev,
                c_map=commit_map,
                plot_kwargs=self.plot_kwargs,
                plot_file_name=self.plot_file_name(filetype),
                plot_type=PlotTypes.SANKEY,
                path=save_path,
                filetype='png'
=======
            # TODO (se-passau/VaRA#545): move plot file saving to top level,
            #  which currently breaks the plot abstraction.
            _save_figure(
                sankey_figure, rev, commit_map, self.plot_kwargs,
                self.plot_file_name(filetype), save_path, 'png'
>>>>>>> 7d6e61cd
            )
        return None

    def _calc_missing_revisions(
        self, degree_type: DegreeType, boundary_gradient: float
    ) -> tp.Set[str]:
        """
        Select a set of revisions based on the gradients of the degree levels
        between revisions.

        Args:
            degree_type: the degree type to consider for gradient calculation
            boundary_gradient: the gradient threshold that needs to be exceeded
                               to include a new revision

        Returns:
            a set of revisions sampled between revisions with unusually large
            changes in degree distribution
        """
        commit_map: CommitMap = self.plot_kwargs['get_cmap']()
        interaction_plot_df = self._get_degree_data()
        unique_revisions, sub_df_list = _filter_data_frame(
            degree_type, interaction_plot_df, commit_map
        )

        def head_cm_neighbours(lhs_cm: str, rhs_cm: str) -> bool:
            return commit_map.short_time_id(
                lhs_cm
            ) + 1 == commit_map.short_time_id(rhs_cm)

        new_revs: tp.Set[str] = set()

        # build a dataframe with revision as index and degree values as columns
        # the cells contain the degree frequencies per revision
        df = pd.concat([
            series.reset_index(drop=True) for series in sub_df_list
        ],
                       axis=1)
        df["revision"] = unique_revisions
        df = df.set_index("revision")
        df_iter = df.iterrows()
        last_revision, last_row = next(df_iter)
        for revision, row in df_iter:
            # compute gradient for each degree value and see if any gradient
            # exceeds threshold
            gradient = abs(row - last_row)
            if any(gradient > boundary_gradient):
                lhs_cm = last_revision
                rhs_cm = revision
                if head_cm_neighbours(lhs_cm, rhs_cm):
                    print(
                        "Found steep gradient between neighbours " +
                        "{lhs_cm} - {rhs_cm}: {gradient}".format(
                            lhs_cm=lhs_cm,
                            rhs_cm=rhs_cm,
                            gradient=round(max(gradient), 5)
                        )
                    )
                else:
                    print(
                        "Unusual gradient between " +
                        "{lhs_cm} - {rhs_cm}: {gradient}".format(
                            lhs_cm=lhs_cm,
                            rhs_cm=rhs_cm,
                            gradient=round(max(gradient), 5)
                        )
                    )
                    new_rev_id = round((
                        commit_map.short_time_id(lhs_cm) +
                        commit_map.short_time_id(rhs_cm)
                    ) / 2.0)
                    new_rev = self.plot_kwargs['cmap'].c_hash(new_rev_id)
                    print(
                        "-> Adding {rev} as new revision to the sample set".
                        format(rev=new_rev)
                    )
                    new_revs.add(new_rev)
                print()
            last_revision = revision
            last_row = row
        return new_revs


class BlameInteractionDegree(BlameDegree):
    """Plotting the degree of blame interactions."""

    NAME = 'b_interaction_degree'

    def __init__(self, **kwargs: tp.Any):
        super().__init__(self.NAME, **kwargs)

    def plot(self, view_mode: bool) -> None:
        extra_plot_cfg = {
            'legend_title': 'Interaction degrees',
            'fig_title': 'Blame interactions'
        }
        self._degree_plot(view_mode, DegreeType.interaction, extra_plot_cfg)

    def calc_missing_revisions(self, boundary_gradient: float) -> tp.Set[str]:
        return self._calc_missing_revisions(
            DegreeType.interaction, boundary_gradient
        )


class BlameInteractionDegreeMultiLib(BlameDegree):
    """
    Plotting the degree of blame interactions between two libraries.

    Pass the selected base library (base_lib) and interacting library
    (inter_lib) as key-value pairs after the plot name. E.g., base_lib=Foo
    inter_lib=Bar
    """

    NAME = 'b_interaction_degree_multi_lib'

    def __init__(self, **kwargs: tp.Any):
        super().__init__(self.NAME, **kwargs)

    def plot(self, view_mode: bool) -> None:
<<<<<<< HEAD
        if 'base_lib' and 'inter_lib' not in self.plot_kwargs:
            LOG.warning("No library names were provided.")
            raise PlotDataEmpty

        base_lib = self.plot_kwargs['base_lib']
        inter_lib = self.plot_kwargs['inter_lib']

=======
        if 'base_lib' and 'inter_lib' in self.plot_kwargs:
            base_lib = self.plot_kwargs['base_lib']
            inter_lib = self.plot_kwargs['inter_lib']
        else:
            LOG.warning("No library names were provided.")
            raise PlotDataEmpty

>>>>>>> 7d6e61cd
        extra_plot_cfg = {
            'legend_title': 'Interaction degrees',
            'fig_title': 'Blame interactions',
            'base_lib': base_lib,
            'inter_lib': inter_lib
        }
        self._multi_lib_degree_plot(
            view_mode, DegreeType.interaction, extra_plot_cfg
        )

    def calc_missing_revisions(self, boundary_gradient: float) -> tp.Set[str]:
        return self._calc_missing_revisions(
            DegreeType.interaction, boundary_gradient
        )


class BlameInteractionFractionOverview(BlameDegree):
    """Plotting the fraction distribution of in-/outgoing blame interactions
    from all project libraries."""

    NAME = 'b_interaction_fraction_overview'

    def __init__(self, **kwargs: tp.Any):
        super().__init__(self.NAME, **kwargs)

    def plot(self, view_mode: bool) -> None:
        extra_plot_cfg = {
            'legend_title': 'Fraction ratio',
            'fig_title': 'Distribution of fractions'
        }
        self._fraction_overview_plot(
            view_mode, DegreeType.interaction, extra_plot_cfg
        )

    def calc_missing_revisions(self, boundary_gradient: float) -> tp.Set[str]:
        return self._calc_missing_revisions(
            DegreeType.interaction, boundary_gradient
        )


class BlameLibraryInteractions(BlameDegree):
    """
    Plotting the dependencies of blame interactions from all project libraries
    either as interactive plot in the browser or as static image.

    To plot in interactive mode, select view_mode=True and pass the selected
    revision as key-value pair after the plot name. E.g., revision=Foo
    """

    NAME = 'b_multi_lib_interaction_sankey_plot'

    def __init__(self, **kwargs: tp.Any):
        super().__init__(self.NAME, **kwargs)
        self.__figure = go.Figure()

    def plot(self, view_mode: bool) -> None:
        if view_mode and 'revision' not in self.plot_kwargs:
            LOG.warning(
                "The interactive view mode requires a selected revision."
            )
            raise PlotDataEmpty

        if not view_mode and 'revision' in self.plot_kwargs:
            LOG.warning(
                "View mode is turned off. The specified revision will be "
                "ignored."
            )

        extra_plot_cfg = {
            'fig_title':
                'Library interactions from base(left) to interacting(right) '
<<<<<<< HEAD
                'library(ies).<br />Color saturation increases with '
                'the degree level.',
=======
                'libraries. Color saturation increases with the degree level.',
>>>>>>> 7d6e61cd
            'width': 1500,
            'height': 1000
        }
        self.__figure = self._multi_lib_interaction_sankey_plot(
            view_mode, DegreeType.interaction, extra_plot_cfg, filetype='png'
        )

    def show(self) -> None:
        try:
            self.plot(True)
        except PlotDataEmpty:
            LOG.warning(f"No data for project {self.plot_kwargs['project']}.")
            return
        self.__figure.show()

    # Skip save method to save one figure for each revision
    def save(
        self, path: tp.Optional[Path] = None, filetype: str = 'png'
    ) -> None:
        try:
            self.plot(False)
        except PlotDataEmpty:
            LOG.warning(f"No data for project {self.plot_kwargs['project']}.")
            return

    def calc_missing_revisions(self, boundary_gradient: float) -> tp.Set[str]:
        return self._calc_missing_revisions(
            DegreeType.interaction, boundary_gradient
        )


<<<<<<< HEAD
class BlameCommitInteractionsGraphviz(BlameLibraryInteraction):
    """
    Plotting the interactions between all commits of multiple libraries.

    To view one plot, select view_mode=True and pass the selected revision as
    key-value pair after the plot name. E.g., revision=Foo
    """

    NAME = 'b_lib_interaction_graphviz'

    def __init__(self, **kwargs: tp.Any):
        super().__init__(self.NAME, **kwargs)
        self.__graph = Digraph()

    def plot(self, view_mode: bool) -> None:
        if view_mode and 'revision' not in self.plot_kwargs:
            LOG.warning("No revision for view mode was chosen.")
            raise PlotDataEmpty

        if not view_mode and 'revision' in self.plot_kwargs:
            LOG.warning(
                "View mode is turned off. The specified revision will be "
                "ignored."
            )
        extra_plot_cfg: tp.Dict[str, tp.Any] = {}
        self.__graph = self._graphviz_plot(
            view_mode=view_mode, extra_plot_cfg=extra_plot_cfg
        )

    def show(self) -> None:
        try:
            self.plot(True)
        except PlotDataEmpty:
            LOG.warning(f"No data for project {self.plot_kwargs['project']}.")
            return
        self.__graph.view()

    def save(
        self, path: tp.Optional[Path] = None, filetype: str = 'png'
    ) -> None:
        try:
            self.plot(False)
        except PlotDataEmpty:
            LOG.warning(f"No data for project {self.plot_kwargs['project']}.")
            return

    def calc_missing_revisions(self, boundary_gradient: float) -> tp.Set[str]:
        # TODO: impl calc_missing_revisions?
        return set()


=======
>>>>>>> 7d6e61cd
class BlameAuthorDegree(BlameDegree):
    """Plotting the degree of authors for all blame interactions."""

    NAME = 'b_author_degree'

    def __init__(self, **kwargs: tp.Any):
        super().__init__(self.NAME, **kwargs)

    def plot(self, view_mode: bool) -> None:
        extra_plot_cfg = {
            'legend_title': 'Author interaction degrees',
            'fig_title': 'Author blame interactions'
        }
        self._degree_plot(view_mode, DegreeType.author, extra_plot_cfg)

    def calc_missing_revisions(self, boundary_gradient: float) -> tp.Set[str]:
        return self._calc_missing_revisions(
            DegreeType.author, boundary_gradient
        )


class BlameMaxTimeDistribution(BlameDegree):
    """Plotting the degree of max times differences for all blame
    interactions."""

    NAME = 'b_maxtime_distribution'

    def __init__(self, **kwargs: tp.Any):
        super().__init__(self.NAME, **kwargs)

    def plot(self, view_mode: bool) -> None:
        extra_plot_cfg = {
            'legend_visible': False,
            'fig_title': 'Max time distribution',
            'edgecolor': None,
        }
        self._degree_plot(view_mode, DegreeType.max_time, extra_plot_cfg)

    def calc_missing_revisions(self, boundary_gradient: float) -> tp.Set[str]:
        return self._calc_missing_revisions(
            DegreeType.max_time, boundary_gradient
        )


class BlameAvgTimeDistribution(BlameDegree):
    """Plotting the degree of avg times differences for all blame
    interactions."""

    NAME = 'b_avgtime_distribution'

    def __init__(self, **kwargs: tp.Any):
        super().__init__(self.NAME, **kwargs)

    def plot(self, view_mode: bool) -> None:
        extra_plot_cfg = {
            'legend_visible': False,
            'fig_title': 'Average time distribution',
            'edgecolor': None,
        }
        self._degree_plot(view_mode, DegreeType.avg_time, extra_plot_cfg)

    def calc_missing_revisions(self, boundary_gradient: float) -> tp.Set[str]:
        return self._calc_missing_revisions(
            DegreeType.avg_time, boundary_gradient
        )<|MERGE_RESOLUTION|>--- conflicted
+++ resolved
@@ -3,23 +3,17 @@
 import logging
 import typing as tp
 from collections import defaultdict
-<<<<<<< HEAD
 from enum import Enum
-=======
 from os.path import isdir
->>>>>>> 7d6e61cd
 from pathlib import Path
 
 import matplotlib.pyplot as plt
 import matplotlib.style as style
 import numpy as np
 import pandas as pd
-<<<<<<< HEAD
-from graphviz import Digraph
-=======
 import plumbum as pb
 from benchbuild.utils.cmd import mkdir
->>>>>>> 7d6e61cd
+from graphviz import Digraph
 from matplotlib import cm
 from plotly import graph_objs as go  # type: ignore
 from plotly import io as pio
@@ -41,6 +35,11 @@
 LOG = logging.getLogger(__name__)
 
 
+class PlotTypes(Enum):
+    GRAPHVIZ = "graphviz"
+    SANKEY = "sankey"
+
+
 class FractionMap:
     """Mapping of library names to fractions."""
 
@@ -79,16 +78,10 @@
         self.__mapping[lib_name].append(fraction)
 
 
-<<<<<<< HEAD
-class PlotTypes(Enum):
-    GRAPHVIZ = "graphviz"
-    SANKEY = "sankey"
-=======
 BaseInterFractionMapTuple = tp.Tuple[FractionMap, FractionMap]
 IndexShadesMapping = tp.Dict[int, str]
 LibraryColormapMapping = tp.Dict[str, tp.Any]
 LibraryToIndexShadesMapping = tp.Dict[str, IndexShadesMapping]
->>>>>>> 7d6e61cd
 
 
 def _get_unique_revisions(dataframe: pd.DataFrame) -> tp.List[str]:
@@ -222,12 +215,6 @@
     )
 
 
-<<<<<<< HEAD
-BaseInterFractionMapTuple = tp.Tuple[FractionMap, FractionMap]
-
-
-=======
->>>>>>> 7d6e61cd
 def _calc_fractions(
     unique_revisions: tp.List[str],
     revision_to_base_names_mapping: tp.Dict[str, tp.List[str]],
@@ -415,14 +402,6 @@
     return name_dict
 
 
-<<<<<<< HEAD
-IndexShadesMapping = tp.Dict[int, str]
-LibraryColormapMapping = tp.Dict[str, tp.Any]
-LibraryToIndexShadesMapping = tp.Dict[str, IndexShadesMapping]
-
-
-=======
->>>>>>> 7d6e61cd
 def _build_sankey_color_mappings(
     highest_degree: int, plot_cfg: tp.Dict[str, tp.Any],
     lib_name_dict: tp.Dict[str, tp.List[str]]
@@ -510,10 +489,7 @@
     c_map: CommitMap,
     plot_kwargs: tp.Dict[str, tp.Any],
     plot_file_name: str,
-<<<<<<< HEAD
     plot_type: PlotTypes,
-=======
->>>>>>> 7d6e61cd
     path: tp.Optional[Path] = None,
     filetype: str = 'png'
 ) -> None:
@@ -541,38 +517,30 @@
         plot_dir = path
 
     file_name = plot_file_name.rsplit('.', 1)[0]
-<<<<<<< HEAD
+    plot_subdir = plot_kwargs["plot_type"]
+
+    with pb.local.cwd(plot_dir):
+        if not isdir(plot_subdir):
+            mkdir(plot_subdir)
 
     if plot_type == PlotTypes.SANKEY:
         file_name = f"{file_name}_{padded_idx_str}.{filetype}"
 
         pio.write_image(
-            figure, str(plot_dir) + "/" + file_name, format=filetype
+            fig=figure,
+            file=str(plot_dir) + "/" + plot_subdir + "/" + file_name,
+            format=filetype
         )
 
     if plot_type == PlotTypes.GRAPHVIZ:
         file_name = f"{file_name}_{padded_idx_str}"
 
         figure.render(
-            filename=str(plot_dir) + "/" + file_name,
+            filename=str(plot_dir) + "/" + plot_subdir + "/" + file_name,
             directory=plot_dir,
             format=filetype,
             cleanup=True
         )
-=======
-    file_name = f"{file_name}_{padded_idx_str}.{filetype}"
-    plot_subdir = plot_kwargs["plot_type"]
-
-    with pb.local.cwd(plot_dir):
-        if not isdir(plot_subdir):
-            mkdir(plot_subdir)
-
-    pio.write_image(
-        figure,
-        str(plot_dir) + "/" + plot_subdir + "/" + file_name,
-        format=filetype
-    )
->>>>>>> 7d6e61cd
 
 
 def _collect_sankey_plotting_data(
@@ -614,7 +582,6 @@
     return sankey_data_dict
 
 
-<<<<<<< HEAD
 LibraryToHashesMapping = tp.Dict[str, tp.List[str]]
 
 
@@ -646,8 +613,6 @@
     return lib_to_hashes_mapping, edge_tuple_list
 
 
-=======
->>>>>>> 7d6e61cd
 def _gen_sankey_lib_name_to_idx_mapping(
     lib_name_dict: tp.Dict[str, tp.List[str]]
 ) -> tp.Tuple[tp.Dict[str, int], tp.Dict[str, int]]:
@@ -704,18 +669,13 @@
         fig.layout = layout
 
     fig.update_layout(
-<<<<<<< HEAD
-        title_text=f"Revision: {revision}<br />{plot_cfg['fig_title']}",
-=======
         title_text=f"<b>Revision: {revision}</b><br />{plot_cfg['fig_title']}",
->>>>>>> 7d6e61cd
         font_size=plot_cfg['font_size']
     )
 
     return fig
 
 
-<<<<<<< HEAD
 def _build_graphviz_digraph(
     lib_to_hashes_mapping: tp.Dict[str, tp.List[str]],
     edge_tuple_list: tp.List[tp.Tuple[str, str]]
@@ -814,8 +774,6 @@
         return None
 
 
-=======
->>>>>>> 7d6e61cd
 class BlameDegree(Plot):
     """Base plot for blame degree plots."""
 
@@ -977,11 +935,7 @@
         df.sort_values(by=['time_id'], inplace=True)
         df.reset_index(inplace=True)
         revision_df = pd.DataFrame(df["revision"])
-<<<<<<< HEAD
-        unique_revisions = _get_unique_revisions(revision_df["revision"])
-=======
         unique_revisions = _get_unique_revisions(revision_df)
->>>>>>> 7d6e61cd
         grouped_df: pd.DataFrame = df.groupby(['revision'])
         revision_to_dataframes_mapping: tp.Dict[str, pd.DataFrame] = {}
 
@@ -1084,7 +1038,8 @@
             if view_mode and 'revision' in self.plot_kwargs:
                 return sankey_figure
 
-<<<<<<< HEAD
+            # TODO (se-passau/VaRA#545): move plot file saving to top level,
+            #  which currently breaks the plot abstraction.
             _save_figure(
                 figure=sankey_figure,
                 revision=rev,
@@ -1094,13 +1049,6 @@
                 plot_type=PlotTypes.SANKEY,
                 path=save_path,
                 filetype='png'
-=======
-            # TODO (se-passau/VaRA#545): move plot file saving to top level,
-            #  which currently breaks the plot abstraction.
-            _save_figure(
-                sankey_figure, rev, commit_map, self.plot_kwargs,
-                self.plot_file_name(filetype), save_path, 'png'
->>>>>>> 7d6e61cd
             )
         return None
 
@@ -1220,7 +1168,6 @@
         super().__init__(self.NAME, **kwargs)
 
     def plot(self, view_mode: bool) -> None:
-<<<<<<< HEAD
         if 'base_lib' and 'inter_lib' not in self.plot_kwargs:
             LOG.warning("No library names were provided.")
             raise PlotDataEmpty
@@ -1228,15 +1175,6 @@
         base_lib = self.plot_kwargs['base_lib']
         inter_lib = self.plot_kwargs['inter_lib']
 
-=======
-        if 'base_lib' and 'inter_lib' in self.plot_kwargs:
-            base_lib = self.plot_kwargs['base_lib']
-            inter_lib = self.plot_kwargs['inter_lib']
-        else:
-            LOG.warning("No library names were provided.")
-            raise PlotDataEmpty
-
->>>>>>> 7d6e61cd
         extra_plot_cfg = {
             'legend_title': 'Interaction degrees',
             'fig_title': 'Blame interactions',
@@ -1308,12 +1246,7 @@
         extra_plot_cfg = {
             'fig_title':
                 'Library interactions from base(left) to interacting(right) '
-<<<<<<< HEAD
-                'library(ies).<br />Color saturation increases with '
-                'the degree level.',
-=======
                 'libraries. Color saturation increases with the degree level.',
->>>>>>> 7d6e61cd
             'width': 1500,
             'height': 1000
         }
@@ -1345,7 +1278,6 @@
         )
 
 
-<<<<<<< HEAD
 class BlameCommitInteractionsGraphviz(BlameLibraryInteraction):
     """
     Plotting the interactions between all commits of multiple libraries.
@@ -1397,8 +1329,6 @@
         return set()
 
 
-=======
->>>>>>> 7d6e61cd
 class BlameAuthorDegree(BlameDegree):
     """Plotting the degree of authors for all blame interactions."""
 
